{
  "name": "@crypto-com/swap-contracts-core",
  "description": "🎛 Core contracts for the CropSwap protocol",
  "version": "0.0.1",
  "homepage": "https://cropswap.crypto.com",
  "repository": {
    "type": "git",
    "url": "https://github.com/crypto-com/swap-contracts-core"
  },
  "keywords": [
    "CropSwap",
    "ethereum",
    "core",
    "crypto.com",
    "DEcentralised FInance",
    "DEFI",
    "Automated Market Making",
    "AMM",
    "DEcentralised eXchange",
    "DEX",
    "Liquity Mining"
  ],
  "files": [
    "contracts",
    "build"
  ],
  "engines": {
    "node": ">=10"
  },
  "license": "GPL-3.0-or-later",
  "scripts": {
    "lint": "yarn prettier ./test/*.ts --check",
    "lint:fix": "yarn prettier ./test/*.ts --write",
    "clean": "rimraf ./build/ && rimraf ./cache/",
    "precompile": "yarn clean",
    "compile": "waffle .waffle.json",
    "pretest": "yarn compile",
    "test": "mocha",
    "prepublishOnly": "yarn test",
<<<<<<< HEAD
    "truffle-compile": "./node_modules/.bin/truffle compile",
    "truffle-migrate": "./node_modules/.bin/truffle migrate --reset;",
    "truffle-migrate-ropsten": "./node_modules/.bin/truffle migrate --reset --network ropsten",
    "replace-factory": "node ./scripts/replaceFactory.js"
=======
    "truffle-migrate": "./node_modules/.bin/truffle migrate --reset;",
    "truffle-migrate-ropsten": "./node_modules/.bin/truffle migrate --reset --network ropsten"
>>>>>>> 595d9897
  },
  "dependencies": {
    "truffle": "5.1.42"
  },
  "devDependencies": {
    "@truffle/hdwallet-provider": "1.0.43",
    "@types/chai": "4.2.6",
    "@types/mocha": "5.2.7",
    "chai": "4.2.0",
    "dotenv": "8.2.0",
    "ethereum-waffle": "2.4.1",
    "ethereumjs-util": "6.2.0",
    "git-hooks": "1.1.10",
    "mocha": "6.2.2",
    "prettier": "1.19.1",
    "rimraf": "3.0.0",
    "solc": "0.5.16",
    "ts-node": "8.5.4",
    "typescript": "3.7.3"
  }
}<|MERGE_RESOLUTION|>--- conflicted
+++ resolved
@@ -37,15 +37,10 @@
     "pretest": "yarn compile",
     "test": "mocha",
     "prepublishOnly": "yarn test",
-<<<<<<< HEAD
     "truffle-compile": "./node_modules/.bin/truffle compile",
     "truffle-migrate": "./node_modules/.bin/truffle migrate --reset;",
     "truffle-migrate-ropsten": "./node_modules/.bin/truffle migrate --reset --network ropsten",
     "replace-factory": "node ./scripts/replaceFactory.js"
-=======
-    "truffle-migrate": "./node_modules/.bin/truffle migrate --reset;",
-    "truffle-migrate-ropsten": "./node_modules/.bin/truffle migrate --reset --network ropsten"
->>>>>>> 595d9897
   },
   "dependencies": {
     "truffle": "5.1.42"
